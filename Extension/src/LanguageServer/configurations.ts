--- conflicted
+++ resolved
@@ -297,7 +297,6 @@
         this.onSelectionChanged();
     }
 
-<<<<<<< HEAD
     private expandPath(path1: string): Promise<string[]> {
         return new Promise<string[]>((resolve, reject) => { 
             let index: number = path1.indexOf("/*/");
@@ -340,44 +339,22 @@
             });
         });
         return Promise.all(promises).then(() => result);
-=======
-    private resolveAndSplit(paths: string[] | undefined): string[] {
-        let result: string[] = [];
-        if (paths) {
-            paths.forEach(entry => {
-                let entries: string[] = util.resolveVariables(entry).split(";").filter(e => e);
-                result = result.concat(entries);
-            });
-        }
-        return result;
->>>>>>> 56fd1e70
     }
 
     private async updateServerOnFolderSettingsChange(): Promise<void> {
         for (let i: number = 0; i < this.configurationJson.configurations.length; i++) {
             let configuration: Configuration = this.configurationJson.configurations[i];
-<<<<<<< HEAD
-            if (configuration.includePath !== undefined) {
+            if (configuration.includePath) {
                 configuration.includePath = await this.resolveAndSplit(configuration.includePath);
             }
-            if (configuration.browse !== undefined && configuration.browse.path !== undefined) {
+            if (configuration.browse && configuration.browse.path) {
                 configuration.browse.path = await this.resolveAndSplit(configuration.browse.path);
             }
-            if (configuration.macFrameworkPath !== undefined) {
+            if (configuration.macFrameworkPath) {
                 configuration.macFrameworkPath = await this.resolveAndSplit(configuration.macFrameworkPath);
-=======
-            if (configuration.includePath) {
-                configuration.includePath = this.resolveAndSplit(configuration.includePath);
-            }
-            if (configuration.browse && configuration.browse.path) {
-                configuration.browse.path = this.resolveAndSplit(configuration.browse.path);
-            }
-            if (configuration.macFrameworkPath) {
-                configuration.macFrameworkPath = this.resolveAndSplit(configuration.macFrameworkPath);
->>>>>>> 56fd1e70
             }
             if (configuration.forcedInclude) {
-                configuration.forcedInclude = this.resolveAndSplit(configuration.forcedInclude);
+                configuration.forcedInclude = await this.resolveAndSplit(configuration.forcedInclude);
             }
             if (configuration.compileCommands) {
                 configuration.compileCommands = util.resolveVariables(configuration.compileCommands);

/* --------------------------------------------------------------------------------------------
 * Copyright (c) Microsoft Corporation. All Rights Reserved.
 * See 'LICENSE' in the project root for license information.
 * ------------------------------------------------------------------------------------------ */
'use strict';

import * as path from 'path';
import { Middleware } from 'vscode-languageclient';
import { Workspace } from './workspace';
import { Client } from './client';
import * as vscode from 'vscode';
import { CppSettings } from './settings';

export function createProtocolFilter(me: Client, workspace: Workspace): Middleware {
    // Disabling lint for invoke handlers
    /* tslint:disable */
    let defaultHandler: (data: any, callback: (data: any) => void) => void = (data, callback: (data) => void) => { if (workspace.ActiveWorkspaceFolder === me) {me.notifyWhenReady(() => callback(data));}};
    // let invoke1 = (a, callback: (a) => any) => { if (workspace.ActiveWorkspaceFolder === me) { return me.requestWhenReady(() => callback(a)); } return null; };
    let invoke2 = (a, b, callback: (a, b) => any) => { if (workspace.ActiveWorkspaceFolder === me) { return me.requestWhenReady(() => callback(a, b)); } return null; };
    let invoke3 = (a, b, c, callback: (a, b, c) => any) => { if (workspace.ActiveWorkspaceFolder === me)  { return me.requestWhenReady(() => callback(a, b, c)); } return null; };
    let invoke4 = (a, b, c, d, callback: (a, b, c, d) => any) => { if (workspace.ActiveWorkspaceFolder === me)  { return me.requestWhenReady(() => callback(a, b, c, d)); } return null; };
    let invoke5 = (a, b, c, d, e, callback: (a, b, c, d, e) => any) => { if (workspace.ActiveWorkspaceFolder === me)  { return me.requestWhenReady(() => callback(a, b, c, d, e)); } return null; };
    /* tslint:enable */

    return {
        didOpen: (document, sendMessage) => {
<<<<<<< HEAD
            if (workspace.checkOwnership(me, document)) {
                me.TrackedDocuments.add(document);

                // Work around vscode treating ".C" as c, by adding this file name to file associations as cpp
                if (document.uri.path.endsWith(".C") && document.languageId === "c") {
                    let cppSettings: CppSettings = new CppSettings(me.RootUri);
                    if (cppSettings.autoAddFileAssociations) {
                        const fileName: string = path.basename(document.uri.fsPath);
                        const mappingString: string = fileName + "@" + document.uri.fsPath;
                        me.addFileAssociations(mappingString, false);
=======
            let editor: vscode.TextEditor = vscode.window.visibleTextEditors.find(e => e.document === document);
            if (editor) {
                // If the file was visible editor when we were activated, we will not get a call to
                // onDidChangeVisibleTextEditors, so immediately open any file that is visible when we receive didOpen.
                // Otherwise, we defer opening the file until it's actually visible.
                if (clients.checkOwnership(me, document)) {
                    me.TrackedDocuments.add(document);
                    if ((document.uri.path.endsWith(".C") || document.uri.path.endsWith(".H")) && document.languageId === "c") {
                        let cppSettings: CppSettings = new CppSettings(me.RootUri);
                        if (cppSettings.autoAddFileAssociations) {
                            const fileName: string = path.basename(document.uri.fsPath);
                            const mappingString: string = fileName + "@" + document.uri.fsPath;
                            me.addFileAssociations(mappingString, false);
                        }
>>>>>>> 8cd858f5
                    }
                    me.provideCustomConfiguration(document.uri, null);
                    me.notifyWhenReady(() => {
                        sendMessage(document);
                        me.onDidOpenTextDocument(document);
                    });
                }
            } else {
                // NO-OP
                // If the file is not opened into an editor (such as in response for a control-hover),
                // we do not actually load a translation unit for it.  When we receive a didOpen, the file
                // may not yet be visible.  So, we defer creation of the  translation until we receive a
                // call to onDidChangeVisibleTextEditors(), in extension.ts.  A file is only loaded when
                // it is actually opened in the editor (not in response to control-hover, which sends a
                // didOpen), and first becomes visible.
            }
        },
        didChange: (textDocumentChangeEvent, sendMessage) => {
<<<<<<< HEAD
            if (workspace.ActiveWorkspaceFolder === me) {
=======
            if (clients.ActiveClient === me && me.TrackedDocuments.has(textDocumentChangeEvent.document)) {
>>>>>>> 8cd858f5
                me.onDidChangeTextDocument(textDocumentChangeEvent);
                me.notifyWhenReady(() => sendMessage(textDocumentChangeEvent));
            }
        },
        willSave: defaultHandler,
        willSaveWaitUntil: (event, sendMessage) => {
<<<<<<< HEAD
            if (workspace.ActiveWorkspaceFolder === me) {
=======
            if (clients.ActiveClient === me && me.TrackedDocuments.has(event.document)) {
>>>>>>> 8cd858f5
                return me.requestWhenReady(() => sendMessage(event));
            }
            return Promise.resolve([]);
        },
        didSave: defaultHandler,
        didClose: (document, sendMessage) => {
<<<<<<< HEAD
            if (workspace.ActiveWorkspaceFolder === me) {
                console.assert(me.TrackedDocuments.has(document));
=======
            if (clients.ActiveClient === me && me.TrackedDocuments.has(document)) {
>>>>>>> 8cd858f5
                me.onDidCloseTextDocument(document);
                me.TrackedDocuments.delete(document);
                me.notifyWhenReady(() => sendMessage(document));
            }
        },

        provideCompletionItem: invoke4,
        resolveCompletionItem: invoke2,
        provideHover: (document, position, token, next: (document, position, token) => any) => {
            if (workspace.checkOwnership(me, document)) {
                return me.requestWhenReady(() => next(document, position, token));
            }
            return null;
        },
        provideSignatureHelp: invoke3,
        provideDefinition: invoke3,
        provideReferences: invoke4,
        provideDocumentHighlights: invoke3,
        provideDocumentSymbols: invoke2,
        provideWorkspaceSymbols: invoke2,
        provideCodeActions: invoke4,
        provideCodeLenses: invoke2,
        resolveCodeLens: invoke2,
        provideDocumentFormattingEdits: invoke3,
        provideDocumentRangeFormattingEdits: invoke4,
        provideOnTypeFormattingEdits: invoke5,
        provideRenameEdits: invoke4,
        provideDocumentLinks: invoke2,
        resolveDocumentLink: invoke2,
        provideDeclaration: invoke3

        // I believe the default handler will do the same thing.
        // workspace: {
        //     didChangeConfiguration: (sections, sendMessage) => sendMessage(sections)
        // }
    };
}<|MERGE_RESOLUTION|>--- conflicted
+++ resolved
@@ -24,24 +24,12 @@
 
     return {
         didOpen: (document, sendMessage) => {
-<<<<<<< HEAD
-            if (workspace.checkOwnership(me, document)) {
-                me.TrackedDocuments.add(document);
-
-                // Work around vscode treating ".C" as c, by adding this file name to file associations as cpp
-                if (document.uri.path.endsWith(".C") && document.languageId === "c") {
-                    let cppSettings: CppSettings = new CppSettings(me.RootUri);
-                    if (cppSettings.autoAddFileAssociations) {
-                        const fileName: string = path.basename(document.uri.fsPath);
-                        const mappingString: string = fileName + "@" + document.uri.fsPath;
-                        me.addFileAssociations(mappingString, false);
-=======
             let editor: vscode.TextEditor = vscode.window.visibleTextEditors.find(e => e.document === document);
             if (editor) {
                 // If the file was visible editor when we were activated, we will not get a call to
                 // onDidChangeVisibleTextEditors, so immediately open any file that is visible when we receive didOpen.
                 // Otherwise, we defer opening the file until it's actually visible.
-                if (clients.checkOwnership(me, document)) {
+                if (workspace.checkOwnership(me, document)) {
                     me.TrackedDocuments.add(document);
                     if ((document.uri.path.endsWith(".C") || document.uri.path.endsWith(".H")) && document.languageId === "c") {
                         let cppSettings: CppSettings = new CppSettings(me.RootUri);
@@ -50,7 +38,6 @@
                             const mappingString: string = fileName + "@" + document.uri.fsPath;
                             me.addFileAssociations(mappingString, false);
                         }
->>>>>>> 8cd858f5
                     }
                     me.provideCustomConfiguration(document.uri, null);
                     me.notifyWhenReady(() => {
@@ -69,34 +56,21 @@
             }
         },
         didChange: (textDocumentChangeEvent, sendMessage) => {
-<<<<<<< HEAD
-            if (workspace.ActiveWorkspaceFolder === me) {
-=======
-            if (clients.ActiveClient === me && me.TrackedDocuments.has(textDocumentChangeEvent.document)) {
->>>>>>> 8cd858f5
+            if (workspace.ActiveClient === me && me.TrackedDocuments.has(textDocumentChangeEvent.document)) {
                 me.onDidChangeTextDocument(textDocumentChangeEvent);
                 me.notifyWhenReady(() => sendMessage(textDocumentChangeEvent));
             }
         },
         willSave: defaultHandler,
         willSaveWaitUntil: (event, sendMessage) => {
-<<<<<<< HEAD
-            if (workspace.ActiveWorkspaceFolder === me) {
-=======
-            if (clients.ActiveClient === me && me.TrackedDocuments.has(event.document)) {
->>>>>>> 8cd858f5
+            if (workspace.ActiveClient === me && me.TrackedDocuments.has(event.document)) {
                 return me.requestWhenReady(() => sendMessage(event));
             }
             return Promise.resolve([]);
         },
         didSave: defaultHandler,
         didClose: (document, sendMessage) => {
-<<<<<<< HEAD
-            if (workspace.ActiveWorkspaceFolder === me) {
-                console.assert(me.TrackedDocuments.has(document));
-=======
-            if (clients.ActiveClient === me && me.TrackedDocuments.has(document)) {
->>>>>>> 8cd858f5
+            if (workspace.ActiveClient === me && me.TrackedDocuments.has(document)) {
                 me.onDidCloseTextDocument(document);
                 me.TrackedDocuments.delete(document);
                 me.notifyWhenReady(() => sendMessage(document));
